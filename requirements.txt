<<<<<<< HEAD
# List of requirements
# Run
sympy>=1.12
numpy>=1.25.2
=======
sympy
numpy
>>>>>>> f15b7c0f
<|MERGE_RESOLUTION|>--- conflicted
+++ resolved
@@ -1,9 +1,4 @@
-<<<<<<< HEAD
 # List of requirements
 # Run
-sympy>=1.12
-numpy>=1.25.2
-=======
 sympy
-numpy
->>>>>>> f15b7c0f
+numpy